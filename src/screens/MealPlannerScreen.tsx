--- conflicted
+++ resolved
@@ -348,9 +348,6 @@
   },
 });
 
-<<<<<<< HEAD
-export default MealPlannerScreen;
-=======
 export default MealPlannerScreen;
 
 // ===== 2. REQUIRED UPDATE: mealStore.ts - Add setMealPlans method =====
@@ -378,5 +375,4 @@
 
 And add this state at the top of DailyMealPlan component:
 const [refreshKey, setRefreshKey] = useState(0);
-*/
->>>>>>> 7de7ba9c
+*/